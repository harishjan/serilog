﻿using System;
using System.Collections.Generic;
using Serilog.Core;
using Serilog.Events;

namespace Serilog.Tests.Support
{
    public class DisposableLogger : Serilog.ILogger, IDisposable
    {
        public bool Disposed { get; set; }

        public void Dispose()
        {
            Disposed = true;
        }

        public ILogger ForContext(ILogEventEnricher enricher)
        {
            throw new NotImplementedException();
        }

        public ILogger ForContext(IEnumerable<ILogEventEnricher> enrichers)
        {
            throw new NotImplementedException();
        }

        public ILogger ForContext(string propertyName, object value, bool destructureObjects = false)
        {
            throw new NotImplementedException();
        }

        public ILogger ForContext<TSource>()
        {
            throw new NotImplementedException();
        }

        public ILogger ForContext(Type source)
        {
            throw new NotImplementedException();
        }

        public void Write(LogEvent logEvent)
        {
            throw new NotImplementedException();
        }

        public void Write(LogEventLevel level, string messageTemplate, params object[] propertyValues)
        {
            throw new NotImplementedException();
        }

        public void Write(LogEventLevel level, Exception exception, string messageTemplate, params object[] propertyValues)
        {
            throw new NotImplementedException();
        }

        public bool IsEnabled(LogEventLevel level)
        {
            throw new NotImplementedException();
        }

        public void Verbose(string messageTemplate, params object[] propertyValues)
        {
            throw new NotImplementedException();
        }

        public void Verbose(Exception exception, string messageTemplate, params object[] propertyValues)
        {
            throw new NotImplementedException();
        }

        public void Debug(string messageTemplate, params object[] propertyValues)
        {
            throw new NotImplementedException();
        }

        public void Debug(Exception exception, string messageTemplate, params object[] propertyValues)
        {
            throw new NotImplementedException();
        }

        public void Information(string messageTemplate, params object[] propertyValues)
        {
            throw new NotImplementedException();
        }

        public void Information(Exception exception, string messageTemplate, params object[] propertyValues)
        {
            throw new NotImplementedException();
        }

        public void Warning(string messageTemplate, params object[] propertyValues)
        {
            throw new NotImplementedException();
        }

        public void Warning(Exception exception, string messageTemplate, params object[] propertyValues)
        {
            throw new NotImplementedException();
        }

        public void Error(string messageTemplate, params object[] propertyValues)
        {
            throw new NotImplementedException();
        }

        public void Error(Exception exception, string messageTemplate, params object[] propertyValues)
        {
            throw new NotImplementedException();
        }

        public void Fatal(string messageTemplate, params object[] propertyValues)
        {
            throw new NotImplementedException();
        }

        public void Fatal(Exception exception, string messageTemplate, params object[] propertyValues)
        {
            throw new NotImplementedException();
        }

<<<<<<< HEAD
        public bool BindMessageTemplate(string messageTemplate, object[] propertyValues, out MessageTemplate parsedTemplate, out IEnumerable<LogEventProperty> boundProperties)
=======
        public void Write<T>(LogEventLevel level, string messageTemplate, T propertyValue)
>>>>>>> 9c235717
        {
            throw new NotImplementedException();
        }

<<<<<<< HEAD
        public bool BindProperty(string propertyName, object value, bool destructureObjects, out LogEventProperty property)
=======
        public void Write<T0, T1>(LogEventLevel level, string messageTemplate, T0 propertyValue0, T1 propertyValue1)
        {
            throw new NotImplementedException();
        }

        public void Write<T0, T1, T2>(LogEventLevel level, string messageTemplate, T0 propertyValue0, T1 propertyValue1, T2 propertyValue2)
        {
            throw new NotImplementedException();
        }

        public void Write<T>(LogEventLevel level, Exception exception, string messageTemplate, T propertyValue)
        {
            throw new NotImplementedException();
        }

        public void Write<T0, T1>(LogEventLevel level, Exception exception, string messageTemplate, T0 propertyValue0, T1 propertyValue1)
        {
            throw new NotImplementedException();
        }

        public void Write<T0, T1, T2>(LogEventLevel level, Exception exception, string messageTemplate, T0 propertyValue0, T1 propertyValue1, T2 propertyValue2)
        {
            throw new NotImplementedException();
        }

        public void Verbose<T>(string messageTemplate, T propertyValue)
        {
            throw new NotImplementedException();
        }

        public void Verbose<T0, T1>(string messageTemplate, T0 propertyValue0, T1 propertyValue1)
        {
            throw new NotImplementedException();
        }

        public void Verbose<T0, T1, T2>(string messageTemplate, T0 propertyValue0, T1 propertyValue1, T2 propertyValue2)
        {
            throw new NotImplementedException();
        }

        public void Verbose<T>(Exception exception, string messageTemplate, T propertyValue)
        {
            throw new NotImplementedException();
        }

        public void Verbose<T0, T1>(Exception exception, string messageTemplate, T0 propertyValue0, T1 propertyValue1)
        {
            throw new NotImplementedException();
        }

        public void Verbose<T0, T1, T2>(Exception exception, string messageTemplate, T0 propertyValue0, T1 propertyValue1, T2 propertyValue2)
        {
            throw new NotImplementedException();
        }

        public void Debug<T>(string messageTemplate, T propertyValue)
        {
            throw new NotImplementedException();
        }

        public void Debug<T0, T1>(string messageTemplate, T0 propertyValue0, T1 propertyValue1)
        {
            throw new NotImplementedException();
        }

        public void Debug<T0, T1, T2>(string messageTemplate, T0 propertyValue0, T1 propertyValue1, T2 propertyValue2)
        {
            throw new NotImplementedException();
        }

        public void Debug<T>(Exception exception, string messageTemplate, T propertyValue)
        {
            throw new NotImplementedException();
        }

        public void Debug<T0, T1>(Exception exception, string messageTemplate, T0 propertyValue0, T1 propertyValue1)
        {
            throw new NotImplementedException();
        }

        public void Debug<T0, T1, T2>(Exception exception, string messageTemplate, T0 propertyValue0, T1 propertyValue1, T2 propertyValue2)
        {
            throw new NotImplementedException();
        }

        public void Information<T>(string messageTemplate, T propertyValue)
        {
            throw new NotImplementedException();
        }

        public void Information<T0, T1>(string messageTemplate, T0 propertyValue0, T1 propertyValue1)
        {
            throw new NotImplementedException();
        }

        public void Information<T0, T1, T2>(string messageTemplate, T0 propertyValue0, T1 propertyValue1, T2 propertyValue2)
        {
            throw new NotImplementedException();
        }

        public void Information<T>(Exception exception, string messageTemplate, T propertyValue)
        {
            throw new NotImplementedException();
        }

        public void Information<T0, T1>(Exception exception, string messageTemplate, T0 propertyValue0, T1 propertyValue1)
        {
            throw new NotImplementedException();
        }

        public void Information<T0, T1, T2>(Exception exception, string messageTemplate, T0 propertyValue0, T1 propertyValue1, T2 propertyValue2)
        {
            throw new NotImplementedException();
        }

        public void Warning<T>(string messageTemplate, T propertyValue)
        {
            throw new NotImplementedException();
        }

        public void Warning<T0, T1>(string messageTemplate, T0 propertyValue0, T1 propertyValue1)
        {
            throw new NotImplementedException();
        }

        public void Warning<T0, T1, T2>(string messageTemplate, T0 propertyValue0, T1 propertyValue1, T2 propertyValue2)
        {
            throw new NotImplementedException();
        }

        public void Warning<T>(Exception exception, string messageTemplate, T propertyValue)
        {
            throw new NotImplementedException();
        }

        public void Warning<T0, T1>(Exception exception, string messageTemplate, T0 propertyValue0, T1 propertyValue1)
        {
            throw new NotImplementedException();
        }

        public void Warning<T0, T1, T2>(Exception exception, string messageTemplate, T0 propertyValue0, T1 propertyValue1, T2 propertyValue2)
        {
            throw new NotImplementedException();
        }

        public void Error<T>(string messageTemplate, T propertyValue)
        {
            throw new NotImplementedException();
        }

        public void Error<T0, T1>(string messageTemplate, T0 propertyValue0, T1 propertyValue1)
        {
            throw new NotImplementedException();
        }

        public void Error<T0, T1, T2>(string messageTemplate, T0 propertyValue0, T1 propertyValue1, T2 propertyValue2)
        {
            throw new NotImplementedException();
        }

        public void Error<T>(Exception exception, string messageTemplate, T propertyValue)
        {
            throw new NotImplementedException();
        }

        public void Error<T0, T1>(Exception exception, string messageTemplate, T0 propertyValue0, T1 propertyValue1)
        {
            throw new NotImplementedException();
        }

        public void Error<T0, T1, T2>(Exception exception, string messageTemplate, T0 propertyValue0, T1 propertyValue1, T2 propertyValue2)
        {
            throw new NotImplementedException();
        }

        public void Fatal<T>(string messageTemplate, T propertyValue)
        {
            throw new NotImplementedException();
        }

        public void Fatal<T0, T1>(string messageTemplate, T0 propertyValue0, T1 propertyValue1)
        {
            throw new NotImplementedException();
        }

        public void Fatal<T0, T1, T2>(string messageTemplate, T0 propertyValue0, T1 propertyValue1, T2 propertyValue2)
        {
            throw new NotImplementedException();
        }

        public void Fatal<T>(Exception exception, string messageTemplate, T propertyValue)
        {
            throw new NotImplementedException();
        }

        public void Fatal<T0, T1>(Exception exception, string messageTemplate, T0 propertyValue0, T1 propertyValue1)
        {
            throw new NotImplementedException();
        }

        public void Fatal<T0, T1, T2>(Exception exception, string messageTemplate, T0 propertyValue0, T1 propertyValue1, T2 propertyValue2)
        {
            throw new NotImplementedException();
        }

        public void Write(LogEventLevel level, string messageTemplate)
        {
            throw new NotImplementedException();
        }

        public void Write(LogEventLevel level, Exception exception, string messageTemplate)
        {
            throw new NotImplementedException();
        }

        public void Verbose(string messageTemplate)
        {
            throw new NotImplementedException();
        }

        public void Verbose(Exception exception, string messageTemplate)
        {
            throw new NotImplementedException();
        }

        public void Debug(string messageTemplate)
        {
            throw new NotImplementedException();
        }

        public void Debug(Exception exception, string messageTemplate)
        {
            throw new NotImplementedException();
        }

        public void Information(string messageTemplate)
        {
            throw new NotImplementedException();
        }

        public void Information(Exception exception, string messageTemplate)
        {
            throw new NotImplementedException();
        }

        public void Warning(string messageTemplate)
        {
            throw new NotImplementedException();
        }

        public void Warning(Exception exception, string messageTemplate)
        {
            throw new NotImplementedException();
        }

        public void Error(string messageTemplate)
        {
            throw new NotImplementedException();
        }

        public void Error(Exception exception, string messageTemplate)
        {
            throw new NotImplementedException();
        }

        public void Fatal(string messageTemplate)
        {
            throw new NotImplementedException();
        }

        public void Fatal(Exception exception, string messageTemplate)
>>>>>>> 9c235717
        {
            throw new NotImplementedException();
        }
    }
}<|MERGE_RESOLUTION|>--- conflicted
+++ resolved
@@ -119,290 +119,292 @@
             throw new NotImplementedException();
         }
 
-<<<<<<< HEAD
+        public void Write<T>(LogEventLevel level, string messageTemplate, T propertyValue)
+        {
+            throw new NotImplementedException();
+        }
+
+        public void Write<T0, T1>(LogEventLevel level, string messageTemplate, T0 propertyValue0, T1 propertyValue1)
+        {
+            throw new NotImplementedException();
+        }
+
+        public void Write<T0, T1, T2>(LogEventLevel level, string messageTemplate, T0 propertyValue0, T1 propertyValue1, T2 propertyValue2)
+        {
+            throw new NotImplementedException();
+        }
+
+        public void Write<T>(LogEventLevel level, Exception exception, string messageTemplate, T propertyValue)
+        {
+            throw new NotImplementedException();
+        }
+
+        public void Write<T0, T1>(LogEventLevel level, Exception exception, string messageTemplate, T0 propertyValue0, T1 propertyValue1)
+        {
+            throw new NotImplementedException();
+        }
+
+        public void Write<T0, T1, T2>(LogEventLevel level, Exception exception, string messageTemplate, T0 propertyValue0, T1 propertyValue1, T2 propertyValue2)
+        {
+            throw new NotImplementedException();
+        }
+
+        public void Verbose<T>(string messageTemplate, T propertyValue)
+        {
+            throw new NotImplementedException();
+        }
+
+        public void Verbose<T0, T1>(string messageTemplate, T0 propertyValue0, T1 propertyValue1)
+        {
+            throw new NotImplementedException();
+        }
+
+        public void Verbose<T0, T1, T2>(string messageTemplate, T0 propertyValue0, T1 propertyValue1, T2 propertyValue2)
+        {
+            throw new NotImplementedException();
+        }
+
+        public void Verbose<T>(Exception exception, string messageTemplate, T propertyValue)
+        {
+            throw new NotImplementedException();
+        }
+
+        public void Verbose<T0, T1>(Exception exception, string messageTemplate, T0 propertyValue0, T1 propertyValue1)
+        {
+            throw new NotImplementedException();
+        }
+
+        public void Verbose<T0, T1, T2>(Exception exception, string messageTemplate, T0 propertyValue0, T1 propertyValue1, T2 propertyValue2)
+        {
+            throw new NotImplementedException();
+        }
+
+        public void Debug<T>(string messageTemplate, T propertyValue)
+        {
+            throw new NotImplementedException();
+        }
+
+        public void Debug<T0, T1>(string messageTemplate, T0 propertyValue0, T1 propertyValue1)
+        {
+            throw new NotImplementedException();
+        }
+
+        public void Debug<T0, T1, T2>(string messageTemplate, T0 propertyValue0, T1 propertyValue1, T2 propertyValue2)
+        {
+            throw new NotImplementedException();
+        }
+
+        public void Debug<T>(Exception exception, string messageTemplate, T propertyValue)
+        {
+            throw new NotImplementedException();
+        }
+
+        public void Debug<T0, T1>(Exception exception, string messageTemplate, T0 propertyValue0, T1 propertyValue1)
+        {
+            throw new NotImplementedException();
+        }
+
+        public void Debug<T0, T1, T2>(Exception exception, string messageTemplate, T0 propertyValue0, T1 propertyValue1, T2 propertyValue2)
+        {
+            throw new NotImplementedException();
+        }
+
+        public void Information<T>(string messageTemplate, T propertyValue)
+        {
+            throw new NotImplementedException();
+        }
+
+        public void Information<T0, T1>(string messageTemplate, T0 propertyValue0, T1 propertyValue1)
+        {
+            throw new NotImplementedException();
+        }
+
+        public void Information<T0, T1, T2>(string messageTemplate, T0 propertyValue0, T1 propertyValue1, T2 propertyValue2)
+        {
+            throw new NotImplementedException();
+        }
+
+        public void Information<T>(Exception exception, string messageTemplate, T propertyValue)
+        {
+            throw new NotImplementedException();
+        }
+
+        public void Information<T0, T1>(Exception exception, string messageTemplate, T0 propertyValue0, T1 propertyValue1)
+        {
+            throw new NotImplementedException();
+        }
+
+        public void Information<T0, T1, T2>(Exception exception, string messageTemplate, T0 propertyValue0, T1 propertyValue1, T2 propertyValue2)
+        {
+            throw new NotImplementedException();
+        }
+
+        public void Warning<T>(string messageTemplate, T propertyValue)
+        {
+            throw new NotImplementedException();
+        }
+
+        public void Warning<T0, T1>(string messageTemplate, T0 propertyValue0, T1 propertyValue1)
+        {
+            throw new NotImplementedException();
+        }
+
+        public void Warning<T0, T1, T2>(string messageTemplate, T0 propertyValue0, T1 propertyValue1, T2 propertyValue2)
+        {
+            throw new NotImplementedException();
+        }
+
+        public void Warning<T>(Exception exception, string messageTemplate, T propertyValue)
+        {
+            throw new NotImplementedException();
+        }
+
+        public void Warning<T0, T1>(Exception exception, string messageTemplate, T0 propertyValue0, T1 propertyValue1)
+        {
+            throw new NotImplementedException();
+        }
+
+        public void Warning<T0, T1, T2>(Exception exception, string messageTemplate, T0 propertyValue0, T1 propertyValue1, T2 propertyValue2)
+        {
+            throw new NotImplementedException();
+        }
+
+        public void Error<T>(string messageTemplate, T propertyValue)
+        {
+            throw new NotImplementedException();
+        }
+
+        public void Error<T0, T1>(string messageTemplate, T0 propertyValue0, T1 propertyValue1)
+        {
+            throw new NotImplementedException();
+        }
+
+        public void Error<T0, T1, T2>(string messageTemplate, T0 propertyValue0, T1 propertyValue1, T2 propertyValue2)
+        {
+            throw new NotImplementedException();
+        }
+
+        public void Error<T>(Exception exception, string messageTemplate, T propertyValue)
+        {
+            throw new NotImplementedException();
+        }
+
+        public void Error<T0, T1>(Exception exception, string messageTemplate, T0 propertyValue0, T1 propertyValue1)
+        {
+            throw new NotImplementedException();
+        }
+
+        public void Error<T0, T1, T2>(Exception exception, string messageTemplate, T0 propertyValue0, T1 propertyValue1, T2 propertyValue2)
+        {
+            throw new NotImplementedException();
+        }
+
+        public void Fatal<T>(string messageTemplate, T propertyValue)
+        {
+            throw new NotImplementedException();
+        }
+
+        public void Fatal<T0, T1>(string messageTemplate, T0 propertyValue0, T1 propertyValue1)
+        {
+            throw new NotImplementedException();
+        }
+
+        public void Fatal<T0, T1, T2>(string messageTemplate, T0 propertyValue0, T1 propertyValue1, T2 propertyValue2)
+        {
+            throw new NotImplementedException();
+        }
+
+        public void Fatal<T>(Exception exception, string messageTemplate, T propertyValue)
+        {
+            throw new NotImplementedException();
+        }
+
+        public void Fatal<T0, T1>(Exception exception, string messageTemplate, T0 propertyValue0, T1 propertyValue1)
+        {
+            throw new NotImplementedException();
+        }
+
+        public void Fatal<T0, T1, T2>(Exception exception, string messageTemplate, T0 propertyValue0, T1 propertyValue1, T2 propertyValue2)
+        {
+            throw new NotImplementedException();
+        }
+
+        public void Write(LogEventLevel level, string messageTemplate)
+        {
+            throw new NotImplementedException();
+        }
+
+        public void Write(LogEventLevel level, Exception exception, string messageTemplate)
+        {
+            throw new NotImplementedException();
+        }
+
+        public void Verbose(string messageTemplate)
+        {
+            throw new NotImplementedException();
+        }
+
+        public void Verbose(Exception exception, string messageTemplate)
+        {
+            throw new NotImplementedException();
+        }
+
+        public void Debug(string messageTemplate)
+        {
+            throw new NotImplementedException();
+        }
+
+        public void Debug(Exception exception, string messageTemplate)
+        {
+            throw new NotImplementedException();
+        }
+
+        public void Information(string messageTemplate)
+        {
+            throw new NotImplementedException();
+        }
+
+        public void Information(Exception exception, string messageTemplate)
+        {
+            throw new NotImplementedException();
+        }
+
+        public void Warning(string messageTemplate)
+        {
+            throw new NotImplementedException();
+        }
+
+        public void Warning(Exception exception, string messageTemplate)
+        {
+            throw new NotImplementedException();
+        }
+
+        public void Error(string messageTemplate)
+        {
+            throw new NotImplementedException();
+        }
+
+        public void Error(Exception exception, string messageTemplate)
+        {
+            throw new NotImplementedException();
+        }
+
+        public void Fatal(string messageTemplate)
+        {
+            throw new NotImplementedException();
+        }
+
+        public void Fatal(Exception exception, string messageTemplate)
+        {
+            throw new NotImplementedException();
+        }
+
         public bool BindMessageTemplate(string messageTemplate, object[] propertyValues, out MessageTemplate parsedTemplate, out IEnumerable<LogEventProperty> boundProperties)
-=======
-        public void Write<T>(LogEventLevel level, string messageTemplate, T propertyValue)
->>>>>>> 9c235717
-        {
-            throw new NotImplementedException();
-        }
-
-<<<<<<< HEAD
+        {
+            throw new NotImplementedException();
+        }
+
         public bool BindProperty(string propertyName, object value, bool destructureObjects, out LogEventProperty property)
-=======
-        public void Write<T0, T1>(LogEventLevel level, string messageTemplate, T0 propertyValue0, T1 propertyValue1)
-        {
-            throw new NotImplementedException();
-        }
-
-        public void Write<T0, T1, T2>(LogEventLevel level, string messageTemplate, T0 propertyValue0, T1 propertyValue1, T2 propertyValue2)
-        {
-            throw new NotImplementedException();
-        }
-
-        public void Write<T>(LogEventLevel level, Exception exception, string messageTemplate, T propertyValue)
-        {
-            throw new NotImplementedException();
-        }
-
-        public void Write<T0, T1>(LogEventLevel level, Exception exception, string messageTemplate, T0 propertyValue0, T1 propertyValue1)
-        {
-            throw new NotImplementedException();
-        }
-
-        public void Write<T0, T1, T2>(LogEventLevel level, Exception exception, string messageTemplate, T0 propertyValue0, T1 propertyValue1, T2 propertyValue2)
-        {
-            throw new NotImplementedException();
-        }
-
-        public void Verbose<T>(string messageTemplate, T propertyValue)
-        {
-            throw new NotImplementedException();
-        }
-
-        public void Verbose<T0, T1>(string messageTemplate, T0 propertyValue0, T1 propertyValue1)
-        {
-            throw new NotImplementedException();
-        }
-
-        public void Verbose<T0, T1, T2>(string messageTemplate, T0 propertyValue0, T1 propertyValue1, T2 propertyValue2)
-        {
-            throw new NotImplementedException();
-        }
-
-        public void Verbose<T>(Exception exception, string messageTemplate, T propertyValue)
-        {
-            throw new NotImplementedException();
-        }
-
-        public void Verbose<T0, T1>(Exception exception, string messageTemplate, T0 propertyValue0, T1 propertyValue1)
-        {
-            throw new NotImplementedException();
-        }
-
-        public void Verbose<T0, T1, T2>(Exception exception, string messageTemplate, T0 propertyValue0, T1 propertyValue1, T2 propertyValue2)
-        {
-            throw new NotImplementedException();
-        }
-
-        public void Debug<T>(string messageTemplate, T propertyValue)
-        {
-            throw new NotImplementedException();
-        }
-
-        public void Debug<T0, T1>(string messageTemplate, T0 propertyValue0, T1 propertyValue1)
-        {
-            throw new NotImplementedException();
-        }
-
-        public void Debug<T0, T1, T2>(string messageTemplate, T0 propertyValue0, T1 propertyValue1, T2 propertyValue2)
-        {
-            throw new NotImplementedException();
-        }
-
-        public void Debug<T>(Exception exception, string messageTemplate, T propertyValue)
-        {
-            throw new NotImplementedException();
-        }
-
-        public void Debug<T0, T1>(Exception exception, string messageTemplate, T0 propertyValue0, T1 propertyValue1)
-        {
-            throw new NotImplementedException();
-        }
-
-        public void Debug<T0, T1, T2>(Exception exception, string messageTemplate, T0 propertyValue0, T1 propertyValue1, T2 propertyValue2)
-        {
-            throw new NotImplementedException();
-        }
-
-        public void Information<T>(string messageTemplate, T propertyValue)
-        {
-            throw new NotImplementedException();
-        }
-
-        public void Information<T0, T1>(string messageTemplate, T0 propertyValue0, T1 propertyValue1)
-        {
-            throw new NotImplementedException();
-        }
-
-        public void Information<T0, T1, T2>(string messageTemplate, T0 propertyValue0, T1 propertyValue1, T2 propertyValue2)
-        {
-            throw new NotImplementedException();
-        }
-
-        public void Information<T>(Exception exception, string messageTemplate, T propertyValue)
-        {
-            throw new NotImplementedException();
-        }
-
-        public void Information<T0, T1>(Exception exception, string messageTemplate, T0 propertyValue0, T1 propertyValue1)
-        {
-            throw new NotImplementedException();
-        }
-
-        public void Information<T0, T1, T2>(Exception exception, string messageTemplate, T0 propertyValue0, T1 propertyValue1, T2 propertyValue2)
-        {
-            throw new NotImplementedException();
-        }
-
-        public void Warning<T>(string messageTemplate, T propertyValue)
-        {
-            throw new NotImplementedException();
-        }
-
-        public void Warning<T0, T1>(string messageTemplate, T0 propertyValue0, T1 propertyValue1)
-        {
-            throw new NotImplementedException();
-        }
-
-        public void Warning<T0, T1, T2>(string messageTemplate, T0 propertyValue0, T1 propertyValue1, T2 propertyValue2)
-        {
-            throw new NotImplementedException();
-        }
-
-        public void Warning<T>(Exception exception, string messageTemplate, T propertyValue)
-        {
-            throw new NotImplementedException();
-        }
-
-        public void Warning<T0, T1>(Exception exception, string messageTemplate, T0 propertyValue0, T1 propertyValue1)
-        {
-            throw new NotImplementedException();
-        }
-
-        public void Warning<T0, T1, T2>(Exception exception, string messageTemplate, T0 propertyValue0, T1 propertyValue1, T2 propertyValue2)
-        {
-            throw new NotImplementedException();
-        }
-
-        public void Error<T>(string messageTemplate, T propertyValue)
-        {
-            throw new NotImplementedException();
-        }
-
-        public void Error<T0, T1>(string messageTemplate, T0 propertyValue0, T1 propertyValue1)
-        {
-            throw new NotImplementedException();
-        }
-
-        public void Error<T0, T1, T2>(string messageTemplate, T0 propertyValue0, T1 propertyValue1, T2 propertyValue2)
-        {
-            throw new NotImplementedException();
-        }
-
-        public void Error<T>(Exception exception, string messageTemplate, T propertyValue)
-        {
-            throw new NotImplementedException();
-        }
-
-        public void Error<T0, T1>(Exception exception, string messageTemplate, T0 propertyValue0, T1 propertyValue1)
-        {
-            throw new NotImplementedException();
-        }
-
-        public void Error<T0, T1, T2>(Exception exception, string messageTemplate, T0 propertyValue0, T1 propertyValue1, T2 propertyValue2)
-        {
-            throw new NotImplementedException();
-        }
-
-        public void Fatal<T>(string messageTemplate, T propertyValue)
-        {
-            throw new NotImplementedException();
-        }
-
-        public void Fatal<T0, T1>(string messageTemplate, T0 propertyValue0, T1 propertyValue1)
-        {
-            throw new NotImplementedException();
-        }
-
-        public void Fatal<T0, T1, T2>(string messageTemplate, T0 propertyValue0, T1 propertyValue1, T2 propertyValue2)
-        {
-            throw new NotImplementedException();
-        }
-
-        public void Fatal<T>(Exception exception, string messageTemplate, T propertyValue)
-        {
-            throw new NotImplementedException();
-        }
-
-        public void Fatal<T0, T1>(Exception exception, string messageTemplate, T0 propertyValue0, T1 propertyValue1)
-        {
-            throw new NotImplementedException();
-        }
-
-        public void Fatal<T0, T1, T2>(Exception exception, string messageTemplate, T0 propertyValue0, T1 propertyValue1, T2 propertyValue2)
-        {
-            throw new NotImplementedException();
-        }
-
-        public void Write(LogEventLevel level, string messageTemplate)
-        {
-            throw new NotImplementedException();
-        }
-
-        public void Write(LogEventLevel level, Exception exception, string messageTemplate)
-        {
-            throw new NotImplementedException();
-        }
-
-        public void Verbose(string messageTemplate)
-        {
-            throw new NotImplementedException();
-        }
-
-        public void Verbose(Exception exception, string messageTemplate)
-        {
-            throw new NotImplementedException();
-        }
-
-        public void Debug(string messageTemplate)
-        {
-            throw new NotImplementedException();
-        }
-
-        public void Debug(Exception exception, string messageTemplate)
-        {
-            throw new NotImplementedException();
-        }
-
-        public void Information(string messageTemplate)
-        {
-            throw new NotImplementedException();
-        }
-
-        public void Information(Exception exception, string messageTemplate)
-        {
-            throw new NotImplementedException();
-        }
-
-        public void Warning(string messageTemplate)
-        {
-            throw new NotImplementedException();
-        }
-
-        public void Warning(Exception exception, string messageTemplate)
-        {
-            throw new NotImplementedException();
-        }
-
-        public void Error(string messageTemplate)
-        {
-            throw new NotImplementedException();
-        }
-
-        public void Error(Exception exception, string messageTemplate)
-        {
-            throw new NotImplementedException();
-        }
-
-        public void Fatal(string messageTemplate)
-        {
-            throw new NotImplementedException();
-        }
-
-        public void Fatal(Exception exception, string messageTemplate)
->>>>>>> 9c235717
         {
             throw new NotImplementedException();
         }
